--- conflicted
+++ resolved
@@ -2,12 +2,7 @@
 from pyscf import gto, scf, grad
 
 
-<<<<<<< HEAD
-def lowdin_pairing(w_g, x_g, mol, nelec, complexsymmetric: bool, p_tuple=None,
-                   sao1=None):
-=======
 def lowdin_pairing(w_g, x_g, sao, nelec, complexsymmetric: bool):
->>>>>>> 64845dc2
 
     r"""Calculates the diagonal matrix of singular values,
     calculated from a singular value decomposition of the molecular orbital
@@ -49,63 +44,23 @@
             determinant.
     :param x_g: The molecular orbital coefficient matrix of the xth
             determinant.
-<<<<<<< HEAD
-    :param mol: The pyscf molecule class, from which the nuclear coordinates
-            and atomic numbers are taken.
-=======
     :param sao: Zeroth order AO overlap matrix.
->>>>>>> 64845dc2
     :param nelec: The number of electrons in the molecule, determines which
             orbitals are occupied and virtual.
     :param complexsymmetric: If :const:'True', :math:'/diamond = /star'.
             If :const:'False', :math:'\diamond = \hat{e}'.
-    :param p_tuple: Tuple of 2 elements, the first being the particular p in
-            sum over p, which is used to replace a particular row of the
-            MO overlap matrix with its derivative, as per terms B ad D of the
-            theory. The second element is an integer:
-                0 specifies the AO basis function in the bra of the AO overlap
-                matrix is differentiated.
-                1 specifies the AO basis function in the ket of the AO overlap
-                matrix is differentiated.
-            By default set to None, in which case the zeroth order MO overlap
-            matrix is used.
-    :param sao1: The overlap matrix in which either the AO basis function in
-            the bra or ket has been differentiated. By default set to None.
 
     :returns: list: Diagonal matrix of Löwdin overlaps, transformed MO
             coefficient for w determinant, transformed MO coefficient for x
             determinant.
     """
 
-<<<<<<< HEAD
-    omega = np.identity(2)
-    sao0 = mol.intor("int1e_ovlp")
-    sao0 = np.kron(omega, sao0)
-
-    if not complexsymmetric:
-        wxs = np.linalg.multi_dot([w_g[:, 0:nelec].T.conj(), sao0,
-                                   x_g[:, 0:nelec]]) #Only occ orbitals
-    else:
-        wxs = np.linalg.multi_dot([w_g[:, 0:nelec].T, sao0,
-                                   x_g[:, 0:nelec]])
-
-    print("wxs before:\n", wxs)
-    if p_tuple is not None:
-        assert sao1 is not None
-        if not complexsymmetric:
-            wxs1 = np.linalg.multi_dot([w_g[:, 0:nelec].T.conj(), sao1,
-                                        x_g[:, 0:nelec]]) #Only occ orbitals
-        else:
-            wxs1 = np.linalg.multi_dot([w_g[:, 0:nelec].T, sao1,
-                                        x_g[:, 0:nelec]])
-=======
     if not complexsymmetric:
         wxs = np.linalg.multi_dot([w_g[:, 0:nelec].T.conj(), sao,
                                    x_g[:, 0:nelec]])
     else:
         wxs = np.linalg.multi_dot([w_g[:, 0:nelec].T, sao,
                                    x_g[:, 0:nelec]])
->>>>>>> 64845dc2
 
         p, braket = p_tuple
         if braket == 0: #Row replacement when bra differentiated
@@ -113,7 +68,6 @@
         elif braket == 1: #Column replacement when ket differentiated
             wxs[:,p] = wxs1[:,p]
 
-    print("wxs after:\n", wxs)
     wxu,_,wxvh = np.linalg.svd(wxs)
     wxv = wxvh.T.conj()
     det_wxu = np.linalg.det(wxu)
@@ -141,38 +95,12 @@
     #                                     x_g_t[:, 0:nelec]])
 
     if not complexsymmetric:
-<<<<<<< HEAD
-        wxlambda = np.linalg.multi_dot([w_g_t[:, 0:nelec].T.conj(), sao0,
-                                        x_g_t[:, 0:nelec]])
-    else:
-        wxlambda = np.linalg.multi_dot([w_g_t[:, 0:nelec].T, sao0,
-                                        x_g_t[:, 0:nelec]])
-
-    print("wxlambda0:\n", wxlambda)
-
-    if p_tuple is not None:
-        assert sao1 is not None
-        if not complexsymmetric:
-            wxlambda1 = np.linalg.multi_dot([w_g_t[:, 0:nelec].T.conj(), sao1,
-                                             x_g_t[:, 0:nelec]])
-        else:
-            wxlambda1 = np.linalg.multi_dot([w_g_t[:, 0:nelec].T, sao1,
-                                             x_g_t[:, 0:nelec]])
-
-        p, braket = p_tuple
-        if braket == 0: #Row replacement when bra differentiated
-            wxlambda[p,:] = wxlambda1[p,:]
-        elif braket == 1: #Column replacement when ket differentiated
-            wxlambda[:,p] = wxlambda1[:,p]
-=======
         wxlambda = np.linalg.multi_dot([w_g_t[:, 0:nelec].T.conj(), sao,
                                         x_g_t[:, 0:nelec]])
     else:
         wxlambda = np.linalg.multi_dot([w_g_t[:, 0:nelec].T, sao,
                                         x_g_t[:, 0:nelec]])
->>>>>>> 64845dc2
-
-    print("wxlambda:\n", wxlambda)
+
     assert np.amax(np.abs(wxlambda - np.diag(np.diag(wxlambda)))) <= 1e-10
 
     return wxlambda, w_g_t, x_g_t
